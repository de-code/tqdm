--- conflicted
+++ resolved
@@ -2,17 +2,10 @@
 from ._tqdm import trange
 from ._tqdm import format_interval
 from ._tqdm import format_meter
-<<<<<<< HEAD
-from ._pandas import enable_progress_apply
-
-
-__all__ = ['tqdm', 'trange', 'format_interval',
-           'format_meter', 'enable_progress_apply']
-=======
 from ._tqdm_gui import tqdm_gui
 from ._tqdm_gui import tgrange
+from ._pandas import enable_progress_apply
 from ._version import __version__  # NOQA
 
-__all__ = ['tqdm', 'tqdm_gui', 'trange', 'tgrange',
-           'format_interval', 'format_meter', '__version__']
->>>>>>> d2263d98
+__all__ = ['tqdm', 'tqdm_gui', 'trange', 'tgrange', 'format_interval',
+           'format_meter', 'enable_progress_apply', '__version__']
"""
Helper functionality for interoperability with stdlib `logging`.
"""
# pylint: disable=super-with-arguments
from __future__ import absolute_import

import logging
import sys
from contextlib import contextmanager

try:
    from typing import Iterator, List, Optional, Type  # pylint: disable=unused-import
except ImportError:
    pass

from ..std import tqdm as std_tqdm

LOGGER = logging.getLogger(__name__)


class _TqdmLoggingHandler(logging.StreamHandler):
    def __init__(
        self,
        tqdm_class=std_tqdm  # type: Type[std_tqdm]
    ):
        super(_TqdmLoggingHandler, self).__init__()
        self.tqdm_class = tqdm_class

    def emit(self, record):
        try:
            msg = self.format(record)
            self.tqdm_class.write(msg, file=self.stream)
            self.flush()
        except (KeyboardInterrupt, SystemExit):
            raise
        except:  # noqa pylint: disable=bare-except
            self.handleError(record)


def _is_console_logging_handler(handler):
    return (isinstance(handler, logging.StreamHandler)
            and handler.stream in {sys.stdout, sys.stderr})


def _get_first_found_console_logging_handler(handlers):
    for handler in handlers:
        if _is_console_logging_handler(handler):
<<<<<<< HEAD
            return handler.formatter
    return None
=======
            return handler
>>>>>>> 140c9485


@contextmanager
def logging_redirect_tqdm(
    loggers=None,  # type: Optional[List[logging.Logger]]
    tqdm_class=std_tqdm  # type: Type[std_tqdm]
):
    # type: (...) -> Iterator[None]
    """
    Context manager redirecting console logging to `tqdm.write()`, leaving
    other logging handlers (e.g. log files) unaffected.

    Parameters
    ----------
    loggers  : list, optional
      Which handlers to redirect (default: [logging.root]).
    tqdm_class  : optional

    Example
    -------
    ```python
    import logging
    from tqdm import trange
    from tqdm.contrib.logging import logging_redirect_tqdm

    LOG = logging.getLogger(__name__)

    if __name__ == '__main__':
        logging.basicConfig(level=logging.INFO)
        with logging_redirect_tqdm():
            for i in trange(9):
                if i == 4:
                    LOG.info("console logging redirected to `tqdm.write()`")
        # logging restored
    ```
    """
    if loggers is None:
        loggers = [logging.root]
    original_handlers_list = [logger.handlers for logger in loggers]
    try:
        for logger in loggers:
            tqdm_handler = _TqdmLoggingHandler(tqdm_class)
            orig_handler = _get_first_found_console_logging_handler(logger.handlers)
            if orig_handler is not None:
                tqdm_handler.setFormatter(orig_handler.formatter)
                tqdm_handler.stream = orig_handler.stream
            logger.handlers = [
                handler for handler in logger.handlers
                if not _is_console_logging_handler(handler)] + [tqdm_handler]
        yield
    finally:
        for logger, original_handlers in zip(loggers, original_handlers_list):
            logger.handlers = original_handlers


@contextmanager
def tqdm_logging_redirect(
    *args,
    # loggers=None,  # type: Optional[List[logging.Logger]]
    # tqdm=None,  # type: Optional[Type[tqdm.tqdm]]
    **kwargs
):
    # type: (...) -> Iterator[None]
    """
    Convenience shortcut for:
    ```python
    with tqdm_class(*args, **tqdm_kwargs) as pbar:
        with logging_redirect_tqdm(loggers=loggers, tqdm_class=tqdm_class):
            yield pbar
    ```

    Parameters
    ----------
    tqdm_class  : optional, (default: tqdm.std.tqdm).
    loggers  : optional, list.
    **tqdm_kwargs  : passed to `tqdm_class`.
    """
    tqdm_kwargs = kwargs.copy()
    loggers = tqdm_kwargs.pop('loggers', None)
    tqdm_class = tqdm_kwargs.pop('tqdm_class', std_tqdm)
    with tqdm_class(*args, **tqdm_kwargs) as pbar:
        with logging_redirect_tqdm(loggers=loggers, tqdm_class=tqdm_class):
            yield pbar


class logging_tqdm(std_tqdm):  # pylint: disable=invalid-name
    """
    A version of tqdm that outputs the progress bar
    to Python logging instead of the console.
    The progress will be logged with the info level.

    Parameters
    ----------
    logger   : logging.Logger, optional
      Which logger to output to (default: logger.getLogger('tqdm.contrib.logging')).

    All other parameters are passed on to regular tqdm,
    with the following changed default:

    mininterval: 1
    bar_format: '{desc}{percentage:3.0f}%{r_bar}'
    desc: 'progress: '


    Example
    -------
    ```python
    import logging
    from time import sleep
    from tqdm.contrib.logging import logging_tqdm

    LOG = logging.getLogger(__name__)

    if __name__ == '__main__':
        logging.basicConfig(level=logging.INFO)
        for _ in logging_tqdm(range(10), mininterval=1, logger=LOG):
            sleep(0.3)  # assume processing one item takes less than mininterval
    ```
    """
    def __init__(
            self,
            *args,
            # logger=None,  # type: logging.Logger
            # mininterval=1,  # type: float
            # bar_format='{desc}{percentage:3.0f}%{r_bar}',  # type: str
            # desc='progress: ',  # type: str
            **kwargs):
        if len(args) >= 2:
            # Note: Due to Python 2 compatibility, we can't declare additional
            #   keyword arguments in the signature.
            #   As a result, we could get (due to the defaults below):
            #     TypeError: __init__() got multiple values for argument 'desc'
            #   This will raise a more descriptive error message.
            #   Calling dummy init to avoid attribute errors when __del__ is called
            super(logging_tqdm, self).__init__([], disable=True)
            raise ValueError('only iterable may be used as a positional argument')
        tqdm_kwargs = kwargs.copy()
        self._logger = tqdm_kwargs.pop('logger', None)
        tqdm_kwargs.setdefault('mininterval', 1)
        tqdm_kwargs.setdefault('bar_format', '{desc}{percentage:3.0f}%{r_bar}')
        tqdm_kwargs.setdefault('desc', 'progress: ')
        self._last_log_n = -1
        super(logging_tqdm, self).__init__(*args, **tqdm_kwargs)

    def _get_logger(self):
        if self._logger is not None:
            return self._logger
        return LOGGER

    def display(self, msg=None, pos=None):
        if not self.n:
            # skip progress bar before having processed anything
            LOGGER.debug('ignoring message before any progress: %r', self.n)
            return
        if self.n == self._last_log_n:
            # avoid logging for the same progress multiple times
            LOGGER.debug('ignoring log message with same n: %r', self.n)
            return
        self._last_log_n = self.n
        if msg is None:
            msg = self.__str__()
        if not msg:
            LOGGER.debug('ignoring empty message: %r', msg)
            return
        self._get_logger().info('%s', msg)<|MERGE_RESOLUTION|>--- conflicted
+++ resolved
@@ -45,12 +45,8 @@
 def _get_first_found_console_logging_handler(handlers):
     for handler in handlers:
         if _is_console_logging_handler(handler):
-<<<<<<< HEAD
-            return handler.formatter
+            return handler
     return None
-=======
-            return handler
->>>>>>> 140c9485
 
 
 @contextmanager
